---
title: "Uppy 0.19: Tests, Informer details and better APIs"
image: "https://uppy.io/images/blog/0.19/informer-details.jpg"
date: 2017-09-21
author: arturi
published: true
---

Hello! The `0.19` release is about internal fixes, optimizations and refactoring, as well as some work on PRs that we’ll hopefully tell you about soon!

## Jest tests

Thanks to our contributer, [@richardwillars](https://github.com/richardwillars), and following the example set by Uppy Server, we’ve [switched to Jest](https://github.com/transloadit/uppy/pull/310) for Uppy’s unit tests, and added a bunch of new tests as well. And even more are being [added](https://github.com/transloadit/uppy/pull/346) as we speak!

We're also happy to report that [more tests](https://github.com/transloadit/uppy-server/compare/3341a9592d0723fd9b58ec77d8c762f20b434704...d3c6f5b409d08f588d1704b77181e5c0342ca322) have been added for Uppy Server.

## Dashboard APIs

We’ve exposed `show/hide/isOpen` APIs for the Dashboard UI plugin. Now you can open and close the modal dialog programmatically:

```js
var modal = uppy.getPlugin('Dashboard')
modal.show()

...

button.addEventListener('click', () => {
  if (modal.isOpen()) {
    modal.hide()
  } else {
    modal.show()
  }
})
```

Check out [the docs](https://uppy.io/docs/dashboard/#Methods).

<!--more-->

## Transloadit

- Possibility to upload to S3, then import into an assembly;
- New `alwaysRunAssembly` option has beed added to run assemblies when no files are uploaded.

## Informer details

Informer supports “explanations”, a questionmark (?) button that shows more info on hover / click.

<img class="border" src="/images/blog/0.19/informer-details.jpg">

## Misc good stuff

<<<<<<< HEAD
- Uppy instance ID, useful for GoldenRetriever, check out [example using multiple Uppy instances](https://github.com/transloadit/uppy/tree/master/examples/multiple-instances);
=======
- Uppy instance ID, useful for GoldenRetriver, check out [example using multiple Uppy instances](https://github.com/transloadit/uppy/tree/master/examples/multiple-instances);
>>>>>>> edddc8f7
- Custom error messages from upload endpoints are now supported (#305);
- Fixed `calculateTotalProgress` and `restrictions`; improved `generateFileID` and `isOnline`;
- Removed some unused css styles from the bundle;
- Allow multiple `trigger` elements for the Dashboard, via using the same `class` attribute;
- Image previews are now resized gradually for better performance and quality;
- Metadata edits in the Dashboard are now saved when pressing enter key;

## Full Changelog

Here is the full list of changes for version `0.19` (and patch `0.18.1`):

- core: gradually resize image previews (#275 / @goto-bus-stop)
- informer: support “explanations”, a (?) button that shows more info on hover / click (#292 / @arturi)
- fix webcam video recording (@goto-bus-stop)
- bundle: add missing plugins (s3, statusbar, restorefiles) to unpkg bundle (#301 / @goto-bus-stop)
- xhrupload: Use error messages from the endpoint (#305 / @goto-bus-stop)
- dashboard: prevent submitting outer form when pressing enter key while editing metadata (#306 / @goto-bus-stop)
- dashboard: save metadata edits when pressing enter key (#308 / @arturi)
- transloadit: upload to S3, then import into :tl: assembly using `/add_file?s3url=${url}` (#280 / @goto-bus-stop)
- transloadit: add `alwaysRunAssembly` option to run assemblies when no files are uploaded (#290 / @goto-bus-stop)
- core: use `iteratePlugins` inside `updateAll` (#312 / @richardwillars)
- core: improve error when plugin does not have ID (#309 / @richardwillars)
- tus: Clear stored `uploadUrl` on `uppy.resetProgress()` call (#314 / @goto-bus-stop)
- website: simplify examples and code samples, prevent sidebar subheading links anywhere but in docs (@arturi)
- website: group plugin docs together in the sidebar (@arturi)
- goldenretriever: allow passing options to `IndexedDbStore` (#339 / sunil-shrestha)
- core: add Uppy instance ID option, namespace serviceWorker action types, add example using multiple Uppy instances with GoldenRetriever (#333 / @goto-bus-stop)
- core: fix `calculateTotalProgress` - NaN (#342 / @arturi)
- core: fix and refactor `restrictions` (#345 / @arturi)
- core: Better `generateFileID` (#330 / @arturi)
- core: improve `isOnline()` (#319 / @richardwillars)
- core: remove unused bootstrap styles (#329 / @arturi)
- core: experiment with yo-yo --> preact and picodom (#297 / @arturi)
- dashboard: fix FileItem source icon position and copy (@arturi)
- dashboard: expose and document the `show/hide/isOpen` API (@arturi)
- dashboard: allow multiple `trigger` of the same class `.open-uppy` (#328 / @arturi)
- plugins: add `aria-hidden` to all SVG icons for accessibility (#4e808ca3d26f06499c58bb77abbf1c3c2b510b4d / @arturi)
- core: Handle sync returns and throws in possibly-async function options (#315 / @goto-bus-stop)
- core: switch to Jest tests, add more tests for Core and Utils (#310 / @richardwillars)
- website: Minify bundle for `disc` (#332 / @goto-bus-stop)
- transloadit: remove `this.state` getter (#331 / @goto-bus-stop)
- server: option to define valid upload urls (@ifedapoolarewaju)
- server: more automated tests (@ifedapoolarewaju)

The Uppy Team<|MERGE_RESOLUTION|>--- conflicted
+++ resolved
@@ -50,11 +50,7 @@
 
 ## Misc good stuff
 
-<<<<<<< HEAD
-- Uppy instance ID, useful for GoldenRetriever, check out [example using multiple Uppy instances](https://github.com/transloadit/uppy/tree/master/examples/multiple-instances);
-=======
 - Uppy instance ID, useful for GoldenRetriver, check out [example using multiple Uppy instances](https://github.com/transloadit/uppy/tree/master/examples/multiple-instances);
->>>>>>> edddc8f7
 - Custom error messages from upload endpoints are now supported (#305);
 - Fixed `calculateTotalProgress` and `restrictions`; improved `generateFileID` and `isOnline`;
 - Removed some unused css styles from the bundle;
