const glob = require('glob').sync
const path = require('path')

const suites = {}
glob('test/endtoend/*/test.js').forEach((file) => {
  const name = path.basename(path.dirname(file))
  suites[name] = [file]
})

exports.config = {
  // ==================
  // Specify Test Files
  // ==================
  // Define which test specs should run. The pattern is relative to the directory
  // from which `wdio` was called. Notice that, if you are calling `wdio` from an
  // NPM script (see https://docs.npmjs.com/cli/run-script) then the current working
  // directory is where your package.json resides, so `wdio` will be called from there.
  //
  specs: [
    'test/endtoend/*/test.js'
  ],

  // Patterns to exclude.
  exclude: [
    // 'path/to/excluded/files'
  ],

  // Suites allows you to do `wdio config.js --suite $name` to run a subset of tests.
  suites,

  // ============
  // Capabilities
  // ============
  // Define your capabilities here. WebdriverIO can run multiple capabilities at the same
  // time. Depending on the number of capabilities, WebdriverIO launches several test
  // sessions. Within your capabilities you can overwrite the spec and exclude options in
  // order to group specific specs to a specific capability.
  //
  // First, you can define how many instances should be started at the same time. Let's
  // say you have 3 different capabilities (Chrome, Firefox, and Safari) and you have
  // set maxInstances to 1; wdio will spawn 3 processes. Therefore, if you have 10 spec
  // files and you set maxInstances to 10, all spec files will get tested at the same time
  // and 30 processes will get spawned. The property handles how many capabilities
  // from the same test should run tests.
  maxInstances: 5,

  // ===================
  // Test Configurations
  // ===================
  // Define all options that are relevant for the WebdriverIO instance here
  //
  // By default WebdriverIO commands are executed in a synchronous way using
  // the wdio-sync package. If you still want to run your tests in an async way
  // e.g. using promises you can set the sync option to false.
  sync: true,

  // Level of logging verbosity: silent | verbose | command | data | result | error
  logLevel: 'silent',

  // Enables colors for log output.
  coloredLogs: true,

  // If you only want to run your tests until a specific amount of tests have failed use
  // bail (default is 0 - don't bail, run all tests).
  bail: 0,

  // Saves a screenshot to a given path if a command fails.
  // screenshotPath: './endtoend/screenshots',
  //
  // Set a base URL in order to shorten url command calls. If your url parameter starts
  // with "/", then the base url gets prepended.
  baseUrl: 'http://localhost',

  // Default timeout for all waitFor* commands.
  waitforTimeout: 10000,

  // Default timeout in milliseconds for request
  // if Selenium Grid doesn't send response
  connectionRetryTimeout: 90000,

  // Default request retries count
  connectionRetryCount: 3,

  // Test runner services
  // Services take over a specific job you don't want to take care of. They enhance
  // your test setup with almost no effort. Unlike plugins, they don't add new
  // commands. Instead, they hook themselves up into the test process.
  services: ['static-server'],

  staticServerFolders: [
    { mount: '/i18n-drag-drop', path: './test/endtoend/i18n-drag-drop/dist' },
    { mount: '/tus-drag-drop', path: './test/endtoend/tus-drag-drop/dist' },
    { mount: '/xhr-limit', path: './test/endtoend/xhr-limit/dist' },
    { mount: '/providers', path: './test/endtoend/providers/dist' },
<<<<<<< HEAD
    { mount: '/create-react-app', path: './test/endtoend/create-react-app/build' },
    { mount: '/transloadit', path: './test/endtoend/transloadit/dist' }
=======
    { mount: '/thumbnails', path: './test/endtoend/thumbnails/dist' },
    { mount: '/create-react-app', path: './test/endtoend/create-react-app/build' }
>>>>>>> 007504ce
  ],

  // Framework you want to run your specs with.
  // The following are supported: Mocha, Jasmine, and Cucumber
  // see also: http://webdriver.io/guide/testrunner/frameworks.html
  //
  // Make sure you have the wdio adapter package for the specific framework installed
  // before running any tests.
  framework: 'mocha',

  // Options to be passed to Mocha.
  // See the full list at http://mochajs.org/
  mochaOpts: {
    ui: 'dot',
    timeout: 30000
  },

  /**
   * Gets executed before test execution begins. At this point you can access to all global
   * variables like `browser`. It is the perfect place to define custom commands.
   * @param {Array.<Object>} capabilities list of capabilities details
   * @param {Array.<String>} specs List of spec file paths that are to be run
   */
  before: function (capabilities, specs) {
    var chai = require('chai')
    global.expect = chai.expect
    global.capabilities = capabilities
    chai.Should()
  }
}<|MERGE_RESOLUTION|>--- conflicted
+++ resolved
@@ -92,13 +92,9 @@
     { mount: '/tus-drag-drop', path: './test/endtoend/tus-drag-drop/dist' },
     { mount: '/xhr-limit', path: './test/endtoend/xhr-limit/dist' },
     { mount: '/providers', path: './test/endtoend/providers/dist' },
-<<<<<<< HEAD
-    { mount: '/create-react-app', path: './test/endtoend/create-react-app/build' },
-    { mount: '/transloadit', path: './test/endtoend/transloadit/dist' }
-=======
     { mount: '/thumbnails', path: './test/endtoend/thumbnails/dist' },
+    { mount: '/transloadit', path: './test/endtoend/transloadit/dist' },
     { mount: '/create-react-app', path: './test/endtoend/create-react-app/build' }
->>>>>>> 007504ce
   ],
 
   // Framework you want to run your specs with.
