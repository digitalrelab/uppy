--- conflicted
+++ resolved
@@ -1101,24 +1101,16 @@
 
     it('should update the state when receiving the upload-error event', () => {
       const core = new Core()
-<<<<<<< HEAD
       core.setState({
         files: {
           fileId: {
+            id: 'fileId',
             name: 'filename'
           }
         }
       })
       core.emit('upload-error', core.getFile('fileId'), new Error('this is the error'))
       expect(core.getState().info).toEqual({'message': 'Failed to upload filename', 'details': 'this is the error', 'isHidden': false, 'type': 'error'})
-=======
-      core.state.files['fileId'] = {
-        id: 'fileId',
-        name: 'filename'
-      }
-      core.emit('upload-error', core.getState().files['fileId'], new Error('this is the error'))
-      expect(core.state.info).toEqual({'message': 'Failed to upload filename', 'details': 'this is the error', 'isHidden': false, 'type': 'error'})
->>>>>>> 57ed8965
     })
 
     it('should reset the error state when receiving the upload event', () => {
