<!DOCTYPE html>
<html>
  <head>
    <meta charset="utf-8">
    <meta name="viewport" content="width=device-width, initial-scale=1">
    <title>uppy</title>
  </head>
  <body>
    <style>
      main {
        padding-top: 100px;
        text-align: center;
      }

      .MyForm {
        max-width: 400px;
        margin: auto;
        text-align: initial;
      }
    </style>
    <main>
      <h1>Uppy is here</h1>
<<<<<<< HEAD

      <form id="upload-form" action="/">
        <button type="button" id="uppyModalOpener">Select Files</button>
        <br><br>
        <input type="hidden" name="bla" value="12333">
        <input type="text" name="yo" value="1">
        <button type="submit">Submit</button>
      </form>
=======
      <button id="uppyModalOpener">Choose Files</button>
      <button id="uppyModalOpener2">Choose Files</button>

      <div class="Uppy">
        <form class="MyForm" action="/">
          <input type="file" />
          <input type="checkbox" name="check_test" value="1" checked>
          <input type="hidden" name="bla" value="12333">
          <input type="text" name="yo" value="1">
          <button type="submit">Upload</button>
          <input type="submit">
        </form>
      </div>
>>>>>>> 438ace32
    </main>

    <link href="uppy.min.css" rel="stylesheet">
    <script src="bundle.js"></script>
  </body>
</html><|MERGE_RESOLUTION|>--- conflicted
+++ resolved
@@ -20,30 +20,15 @@
     </style>
     <main>
       <h1>Uppy is here</h1>
-<<<<<<< HEAD
 
       <form id="upload-form" action="/">
-        <button type="button" id="uppyModalOpener">Select Files</button>
+        <button type="button" id="pick-files">Pick Files</button>
         <br><br>
+        True ? <input type="checkbox" name="check_test" value="1" checked><br>
+        Something: <input type="text" name="yo" value="1">
         <input type="hidden" name="bla" value="12333">
-        <input type="text" name="yo" value="1">
-        <button type="submit">Submit</button>
+        <button type="submit">Read to Submit</button>
       </form>
-=======
-      <button id="uppyModalOpener">Choose Files</button>
-      <button id="uppyModalOpener2">Choose Files</button>
-
-      <div class="Uppy">
-        <form class="MyForm" action="/">
-          <input type="file" />
-          <input type="checkbox" name="check_test" value="1" checked>
-          <input type="hidden" name="bla" value="12333">
-          <input type="text" name="yo" value="1">
-          <button type="submit">Upload</button>
-          <input type="submit">
-        </form>
-      </div>
->>>>>>> 438ace32
     </main>
 
     <link href="uppy.min.css" rel="stylesheet">
